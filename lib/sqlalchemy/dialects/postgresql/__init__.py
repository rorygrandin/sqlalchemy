# postgresql/__init__.py
# Copyright (C) 2005-2013 the SQLAlchemy authors and contributors <see AUTHORS file>
#
# This module is part of SQLAlchemy and is released under
# the MIT License: http://www.opensource.org/licenses/mit-license.php

from . import base, psycopg2, pg8000, pypostgresql, zxjdbc

base.dialect = psycopg2.dialect

from .base import \
    INTEGER, BIGINT, SMALLINT, VARCHAR, CHAR, TEXT, NUMERIC, FLOAT, REAL, \
    INET, CIDR, UUID, BIT, MACADDR, DOUBLE_PRECISION, TIMESTAMP, TIME, \
    DATE, BYTEA, BOOLEAN, INTERVAL, ARRAY, ENUM, dialect, array, Any, All, \
    TSVECTOR
from .constraints import ExcludeConstraint
from .hstore import HSTORE, hstore
from .pgjson import JSON
from .ranges import INT4RANGE, INT8RANGE, NUMRANGE, DATERANGE, TSRANGE, \
    TSTZRANGE

__all__ = (
    'INTEGER', 'BIGINT', 'SMALLINT', 'VARCHAR', 'CHAR', 'TEXT', 'NUMERIC',
    'FLOAT', 'REAL', 'INET', 'CIDR', 'UUID', 'BIT', 'MACADDR',
    'DOUBLE_PRECISION', 'TIMESTAMP', 'TIME', 'DATE', 'BYTEA', 'BOOLEAN',
    'INTERVAL', 'ARRAY', 'ENUM', 'dialect', 'Any', 'All', 'array', 'HSTORE',
    'hstore', 'INT4RANGE', 'INT8RANGE', 'NUMRANGE', 'DATERANGE',
<<<<<<< HEAD
    'TSRANGE', 'TSTZRANGE', 'TSVECTOR'
=======
    'TSRANGE', 'TSTZRANGE', 'json', 'JSON'
>>>>>>> c64b7aab
)<|MERGE_RESOLUTION|>--- conflicted
+++ resolved
@@ -25,9 +25,5 @@
     'DOUBLE_PRECISION', 'TIMESTAMP', 'TIME', 'DATE', 'BYTEA', 'BOOLEAN',
     'INTERVAL', 'ARRAY', 'ENUM', 'dialect', 'Any', 'All', 'array', 'HSTORE',
     'hstore', 'INT4RANGE', 'INT8RANGE', 'NUMRANGE', 'DATERANGE',
-<<<<<<< HEAD
-    'TSRANGE', 'TSTZRANGE', 'TSVECTOR'
-=======
     'TSRANGE', 'TSTZRANGE', 'json', 'JSON'
->>>>>>> c64b7aab
 )